--- conflicted
+++ resolved
@@ -29,7 +29,6 @@
             let (mx, my) = (game.mouse.x, game.mouse.y);
             if inventory[index].item == Some(Item::Stone) {
                 let mut item = inventory.swap_remove(index);
-<<<<<<< HEAD
                 let obj_id = objects.len();
 
                 let start_x = objects[PLAYER].x;
@@ -51,9 +50,7 @@
                                                 (target_x, target_y)));
                 game.animations.push(animation);
                 stone_thrown = true;
-=======
                 throw_stone((mx as i32, my as i32), item, game, map, objects);
->>>>>>> 00a0ce4f
                 break;
             }
         }
