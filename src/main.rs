#![allow(dead_code)]

extern crate tcod;
extern crate rand;
extern crate serde;
#[macro_use]extern crate serde_derive;
extern crate serde_json;
extern crate num;

mod types;
mod constants;
mod display;
mod map;
mod ai;


#[allow(unused_imports)]use std::cmp;
#[allow(unused_imports)]use std::fs::File;
#[allow(unused_imports)]use std::io::BufReader;
#[allow(unused_imports)]use std::io::Read;

#[allow(unused_imports)]use tcod::map::{Map as FovMap};
#[allow(unused_imports)]use tcod::console::*;
#[allow(unused_imports)]use tcod::colors::*;
#[allow(unused_imports)]use tcod::input::Key;
#[allow(unused_imports)]use tcod::input::KeyCode::*;
#[allow(unused_imports)]use tcod::input::{self, Event, Mouse};
#[allow(unused_imports)]use tcod::AsNative;
#[allow(unused_imports)]use tcod::image;

use types::*;
use constants::*;
use display::*;
use map::*;
use ai::*;


fn handle_keys(game: &mut Game,
               key: Key,
               map: &mut Map,
               objects: &mut Vec<Object>,
               inventory: &mut Vec<Object>,
               messages: &mut Messages) -> PlayerAction {
    use PlayerAction::*;

    let player_alive = objects[PLAYER].alive;

    match (key, player_alive) {
        (Key { code: Up,      .. }, true)  |
        (Key { code: Number8, .. }, true)  |
        (Key { code: NumPad8, .. }, true) => {
            player_move_or_attack(0, -1, map, objects, messages);
            TookTurn
        }

        (Key { code: Down,    .. }, true) |
        (Key { code: Number2, .. }, true) |
        (Key { code: NumPad2, .. }, true) => {
            player_move_or_attack(0, 1, map, objects, messages);
            TookTurn
        }
(Key { code: Left,    .. }, true) |
        (Key { code: Number4, .. }, true) |
        (Key { code: NumPad4, .. }, true) => {
            player_move_or_attack(-1, 0, map, objects, messages);
            TookTurn
        }

        (Key { code: Right,   .. }, true) |
        (Key { code: Number6, .. }, true) |
        (Key { code: NumPad6, .. }, true) => {
            player_move_or_attack(1, 0, map, objects, messages);
            TookTurn
        }

        (Key { code: Number9, .. }, true)  |
        (Key { code: NumPad9, .. }, true) => {
            player_move_or_attack(1, -1, map, objects, messages);
            TookTurn
        }

        (Key { code: Number3, .. }, true) |
        (Key { code: NumPad3, .. }, true) => {
            player_move_or_attack(1, 1, map, objects, messages);
            TookTurn
        }

        (Key { code: Number1, .. }, true) |
        (Key { code: NumPad1, .. }, true) => {
            player_move_or_attack(-1, 1, map, objects, messages);
            TookTurn
        }

        (Key { code: Number7, .. }, true) |
        (Key { code: NumPad7, .. }, true) => {
            player_move_or_attack(-1, -1, map, objects, messages);
            TookTurn
        }

        (Key { code: Number5, .. }, true) |
        (Key { code: NumPad5, .. }, true) => {
            objects[PLAYER].momentum = Some((0, 0));
            TookTurn
        }

        (Key { code: Enter, alt: true, .. }, _) => {
            let fullscreen = game.root.is_fullscreen();
            game.root.set_default_foreground(WHITE);
            game.root.set_fullscreen(!fullscreen);
            DidntTakeTurn
        },

        (Key {printable: 'g', .. }, true) => {
            let item_id = objects.iter().position(|object| {
                object.pos() == objects[PLAYER].pos() && object.item.is_some()
            });
            if let Some(item_id) = item_id {
                pick_item_up(item_id, objects, inventory, messages);
            }
            DidntTakeTurn
        }

        (Key {printable: 'i', .. }, true) => {
            let inventory_index =
                inventory_menu(inventory,
                               "Press the key next to an item to use it, or any other to cancel.\n",
                               &mut game.root);
            if let Some(inventory_index) = inventory_index {
                use_item(inventory_index, inventory, objects, messages);
            }
            DidntTakeTurn
        }

        (Key { code: Escape, .. }, _) => Exit,

        (Key {printable: 'v', .. }, true) => {
            for x in 0..MAP_WIDTH {
                for y in 0..MAP_HEIGHT {
                    map.0[x as usize][y as usize].explored = true;
                }
            }
            DidntTakeTurn
        }

        (_, _) => DidntTakeTurn,
    }
}

fn cast_heal(_inventory_id: usize, objects: &mut [Object], messages: &mut Messages) -> UseResult {
    if let Some(fighter) = objects[PLAYER].fighter {
        if fighter.hp == fighter.max_hp {
            messages.message("You are alrady at full health.", RED);
            return UseResult::Cancelled;
        }
        messages.message("Your wounds start to feel better!", LIGHT_VIOLET);
        objects[PLAYER].heal(HEAL_AMOUNT);
        return UseResult::UsedUp;
    }
    UseResult::Cancelled
}

fn menu<T: AsRef<str>>(header: &str, options: &[T], width: i32, root: &mut Root) -> Option<usize> {
    assert!(options.len() <= 26, "Cannot have a menu with more than 26 options");

    let header_height = root.get_height_rect(0, 0, width, SCREEN_HEIGHT, header);
    let height = options.len() as i32 + header_height;

    let mut window = Offscreen::new(width, height);

    window.set_default_foreground(WHITE);
    window.print_rect_ex(0, 0, width, height, BackgroundFlag::None, TextAlignment::Left, header);

    for (index, option_text) in options.iter().enumerate() {
        let menu_letter = (b'a' + index as u8) as char;
        let text = format!("({}) {}", menu_letter, option_text.as_ref());
        window.print_ex(0, header_height + index as i32,
                        BackgroundFlag::None, TextAlignment::Left, text);
    }

    let x = SCREEN_WIDTH / 2 - width / 2;
    let y = SCREEN_HEIGHT / 2 - height / 2;
    tcod::console::blit(&mut window, (0, 0), (width, height), root, (x, y), 1.0, 0.7);

    root.flush();
    let key = root.wait_for_keypress(true);

    if key.printable.is_alphabetic() {
        let index = key.printable.to_ascii_lowercase() as usize - 'a' as usize;
        if index < options.len() {
            Some(index)
        } else {
            None
        }
    } else {
        None
    }
}

fn inventory_menu(inventory: &[Object], header: &str, root: &mut Root) -> Option<usize> {
    let options = if inventory.len() == 0 {
        vec!["Inventory is empty.".into()]
    } else {
        inventory.iter().map(|item| { item.name.clone() }).collect()
    };

    let inventory_index = menu(header, &options, INVENTORY_WIDTH, root);

    if inventory.len() > 0 {
        inventory_index
    } else {
        None
    }
}

fn use_item(inventory_id: usize,
            inventory: &mut Vec<Object>,
            objects: &mut [Object],
            messages: &mut Messages) {
    use Item::*;

    if let Some(item) = inventory[inventory_id].item {
        let on_use = match item {
            Heal => cast_heal,
        };
        match on_use(inventory_id, objects, messages) {
            UseResult::UsedUp => {
                inventory.remove(inventory_id);
            }
            UseResult::Cancelled => {
                messages.message("Cancelled", WHITE);
            }
        }
    } else {
        messages.message(format!("The {} cannot be used.", inventory[inventory_id].name), WHITE);
    }
}

fn pick_item_up(object_id: usize,
                objects: &mut Vec<Object>,
                inventory: &mut Vec<Object>,
                messages: &mut Messages) {
    if inventory.len() >= 26 {
        messages.message(format!("Your inventory is full, cannot pick up {}", objects[object_id].name), RED);
    } else {
        let item = objects.swap_remove(object_id);
        messages.message(format!("You picked up a {}!", item.name), GREEN);
        inventory.push(item);
    }
}

fn player_move_or_attack(dx: i32, dy: i32, map: &Map, objects: &mut [Object], messages: &mut Messages) {
    let x = objects[PLAYER].x + dx;
    let y = objects[PLAYER].y + dy;

    let target_id = objects.iter().position(|object| {
        object.fighter.is_some() && object.pos() == (x, y)
    });

    match target_id {
        Some(target_id) => {
            let (player, target) = mut_two(PLAYER, target_id, objects);
             player.attack(target, messages);
        }

        None => {
            move_player_by(objects, map, dx, dy);
        }
    }
}

pub fn make_player() -> Object {
    let mut player = Object::new(0, 0, '@', "player", WHITE, true);
    player.alive = true;
    player.fighter = Some(Fighter{max_hp: 50, hp: 50, defense: 2, power: 5, on_death: DeathCallback::Player });
    player.momentum = Some((0, 0));

    player
}

fn main() {
    let mut previous_player_position = (-1, -1);

    let mut messages = Messages::new();

    let mut inventory = vec![];

    let mut config: Config;
    {
        let mut file = File::open("config.json").expect("Could not open/parse config file config.json");
        let mut config_string = String::new();
<<<<<<< HEAD
        file.read_to_string(&mut config_string).expect("dude");
=======
        file.read_to_string(&mut config_string).expect("Could not parse config.json file!");
>>>>>>> 15b29127
        config = serde_json::from_str(&config_string).unwrap();
    }

    let mut player = make_player();

    let mut objects = vec!(player);

    let (mut map, position) = make_map(&mut objects, &config);
    let player_x = position.0;
    let player_y = position.1;
    objects[PLAYER].x = player_x;
    objects[PLAYER].y = player_y;

    let root = Root::initializer()
        .font("arial10x10.png", FontLayout::Tcod)
        .font_type(FontType::Greyscale)
        .size(SCREEN_WIDTH, SCREEN_HEIGHT)
        .title("Rogue-like")
        .init();

    let mut game = Game::with_root(root);

    for y in 0..MAP_HEIGHT {
        for x in 0..MAP_WIDTH {
            game.fov.set(x, y,
                         !map.0[x as usize][y as usize].block_sight,
                         !map.0[x as usize][y as usize].blocked);
        }
    }

    messages.message("Welcome Stranger! Prepare to perish in the Desolation of Salt!", ORANGE);

    let mut key = Default::default();

    while !game.root.window_closed() {
        match input::check_for_event(input::MOUSE | input::KEY_PRESS) {
            Some((_, Event::Mouse(m))) => game.mouse = m,
            Some((_, Event::Key(k))) => key = k,
            _ => key = Default::default(),
        }

        let fov_recompute = previous_player_position != (objects[PLAYER].x, objects[PLAYER].y);
        render_all(&mut game, 
                   &objects, &mut map, &mut messages,
                   fov_recompute,
                   &config);

        game.root.flush();

        for object in &objects {
            object.clear(&mut game.console);
        }

        previous_player_position = (objects[PLAYER].x, objects[PLAYER].y);
        let player_action = handle_keys(&mut game, key, &mut map, &mut objects, &mut inventory, &mut messages);
        match player_action {
          PlayerAction::Exit => {
            break;
          }

          PlayerAction::TookTurn => {
              game.turn_count += 1;
          }
          
          _ => {}
        }

        if objects[PLAYER].alive && player_action != PlayerAction::DidntTakeTurn {
            for id in 1..objects.len() {
                if objects[id].ai.is_some() {
                    ai_take_turn(id, &map, &mut objects, &game.fov, &mut messages);
                }
            }
        }

        // reload configuration
        match File::open("config.json") {
            Ok(mut file) => {
                let mut config_string = String::new();
                file.read_to_string(&mut config_string).expect("Could not read config file!");
                config = serde_json::from_str(&config_string).expect("Could not read JSON- config.json has a parsing error!");
            }
          _ => (),
        }
    }
}
<|MERGE_RESOLUTION|>--- conflicted
+++ resolved
@@ -288,11 +288,7 @@
     {
         let mut file = File::open("config.json").expect("Could not open/parse config file config.json");
         let mut config_string = String::new();
-<<<<<<< HEAD
-        file.read_to_string(&mut config_string).expect("dude");
-=======
         file.read_to_string(&mut config_string).expect("Could not parse config.json file!");
->>>>>>> 15b29127
         config = serde_json::from_str(&config_string).unwrap();
     }
 
@@ -307,7 +303,7 @@
     objects[PLAYER].y = player_y;
 
     let root = Root::initializer()
-        .font("arial10x10.png", FontLayout::Tcod)
+        .font("rexpaint16x16.png", FontLayout::AsciiInRow)
         .font_type(FontType::Greyscale)
         .size(SCREEN_WIDTH, SCREEN_HEIGHT)
         .title("Rogue-like")
