--- conflicted
+++ resolved
@@ -197,7 +197,6 @@
 
     /* add monsters */
 
-<<<<<<< HEAD
 
     for i in 0..2 {
 
@@ -211,28 +210,6 @@
             }
         }
     }
-=======
-            let num_items = rand::thread_rng().gen_range(0, MAX_ROOM_ITEMS + 1);
-
-            for _ in 0..num_items {
-                let x = rand::thread_rng().gen_range(0, MAP_WIDTH);
-                let y = rand::thread_rng().gen_range(0, MAP_HEIGHT);
-
-                if !map.is_blocked(x, y, objects) {
-                    let mut object = Object::new(x, y, '!', "healing potion", VIOLET, false);
-                    object.item = Some(Item::Heal);
-                    objects.push(object);
-                }
-            }
-            let x = rand::thread_rng().gen_range(0, MAP_WIDTH);
-            let y = rand::thread_rng().gen_range(0, MAP_HEIGHT);
-
-            if !map.is_blocked(x, y, objects) {
-                let mut object = Object::new(x,y, '\u{FD}', "goal", RED, false);
-                object.item = Some(Item::Goal);
-                objects.push(object);
-            }
->>>>>>> 7358f835
 
     for i in 0..2 {
 
