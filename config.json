
{ 
    "color_dark_wall": {
      "r": 80,
      "g": 65,
      "b": 40 },
    "color_light_wall": {
      "r": 128,
      "g": 102,
      "b": 64
    },
    "color_light_exit": {
      "r": 246,
      "g": 148,
      "b": 12 
    },
    "color_dark_exit": {
      "r": 153,
      "g": 91,
      "b": 7
    },    
    "color_dark_ground": {
      "r": 1,
      "g": 10,
      "b": 18
    },
    "color_light_ground": {
      "r": 2,
      "g": 17,
      "b": 35
    },
    "color_light_water": {
      "r": 110,
      "g": 90,
      "b": 80
    },
    "color_dark_water": {
      "r": 0,
      "g": 0,
      "b": 150
    },
    "color_orc": {
      "r": 100,
      "g": 200,
      "b": 0
    },
    "color_troll": {
      "r": 100,
      "g": 200,
      "b": 0
    },
    "color_light_ground_low": {
<<<<<<< HEAD
      "r": 2,
      "g": 17,
      "b": 35
    },
    "color_light_ground_high": {
      "r": 4,
      "g": 30,
      "b": 50
=======
      "r": 103,
      "g": 223,
      "b": 193
    },
    "color_light_ground_high": {
      "r": 103,
      "g": 250,
      "b": 200
>>>>>>> 9eb454ed
    }
}<|MERGE_RESOLUTION|>--- conflicted
+++ resolved
@@ -50,7 +50,6 @@
       "b": 0
     },
     "color_light_ground_low": {
-<<<<<<< HEAD
       "r": 2,
       "g": 17,
       "b": 35
@@ -59,15 +58,5 @@
       "r": 4,
       "g": 30,
       "b": 50
-=======
-      "r": 103,
-      "g": 223,
-      "b": 193
-    },
-    "color_light_ground_high": {
-      "r": 103,
-      "g": 250,
-      "b": 200
->>>>>>> 9eb454ed
     }
 }