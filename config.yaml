# Color Palette
---
color_dark_brown:
  r: 30
  g: 25
  b: 15
  a: 255
color_medium_brown:
  r: 110
  g: 90
  b: 80
  a: 255
color_light_green:
  r: 110
  g: 180
  b: 32
  a: 255
color_tile_blue_light:
  r: 10
  g: 40
  b: 63
  a: 255
color_tile_blue_dark:
  r: 2
  g: 17
  b: 35
  a: 255
color_light_brown:
  r: 158
  g: 134
  b: 100
  a: 255
color_ice_blue:
  r: 0
  g: 128
  b: 255
  a: 255
color_dark_blue:
  r: 0
  g: 0
  b: 64
  a: 255
color_very_dark_blue:
  r: 1
  g: 10
  b: 18
  a: 255
color_orange:
  r: 217
  g: 54
  b: 0
  a: 255
color_red:
  r: 102
  g: 0
  b: 0
  a: 255
color_light_red:
  r: 0xDC
  g: 0x14
  b: 0x3C
  a: 255
color_medium_grey:
  r: 40
  g: 40
  b: 40
  a: 255
color_mint_green:
  r: 146
  g: 197
  b: 127
  a: 255
color_blueish_grey:
  r: 45
  g: 45
  b: 65
  a: 255
color_pink:
  r: 210
  g: 137
  b: 154
  a: 255
color_rose_red:
  r: 104
  g: 43
  b: 58
  a: 255
color_light_orange:
  r: 246
  g: 148
  b: 12
  a: 255
color_bone_white:
  r: 24
  g: 226
  b: 183
  a: 255
color_warm_grey:
  r: 99
  g: 95
  b: 82
  a: 255
color_soft_green:
  r: 172
  g: 216
  b: 172
  a: 255
color_light_grey:
  r: 132
  g: 132
  b: 132
  a: 255
color_shadow:
  r: 255
  g: 255
  b: 255
  a: 200
  # reload map file 
load_map_file_every_frame: false

tile_noise_scaler: 4.0
# alpha for player move highlight
highlight_player_move: 226
# alpha for player attack highlight
highlight_alpha_attack: 25
# alpha for sound highlight
sound_alpha: 86
# alpha for tile grid lines
grid_alpha: 8
# alpha for tiles that are visible
grid_alpha_visible: 80
# alpha for several overlays 
grid_alpha_overlay: 150
# cursor sprite alpha
cursor_alpha: 230

## Valid values for map_load
# FromFile(filename): load from map.xp file
# FromVaultFile(filename): load a given vault as the level
# TestWall: test map for checking wall interactions
# TestRandom: test random generation
# TestMap: test map for unit tests
# Random: generated map, not currently working
# Empty: empty map, used in unit tests 
# TestCorner: test map with corners of different types
# TestPlayer: test map for player interactions
# ProcGen: procedurally generated map, given a filename in resources/procgen
map_load: #TestVaults
    ProcGen: "map1.yaml"
#VaultFile: "vaults/Vaults - Vault25.csv"
#FromFile: "maps.txt"

map_file: map.xp

# throttle to frame rate
frame_rate: 30

# animation speeds
player_attack_speed: 2.0
player_attack_hammer_speed: 1.0
player_vault_sprite_speed: 2.0
player_vault_move_speed: 2.0
idle_speed: 5
fire_speed: 7
grass_idle_speed: 0.5
item_throw_speed: 30.0
key_speed: 5.0

sound_timeout: 0.5
# radius of a yell's sound
yell_radius: 4
# distance of entities you can swap with
swap_radius: 4
# radius of ping skill sound
ping_sound_radius: 3
# show fog of war
fog_of_war: true

# initial player health
player_health: 3
# initial player energy
player_energy: 3
# alpha of explored but not visible tiles
explored_alpha: 160
# alpha of tiles just beyond field of view
fov_edge_alpha: 80

# sound radius for different actions
sound_rubble_radius: 1
sound_grass_radius: 1
sound_radius_crushed: 3
sound_radius_attack: 3
sound_radius_trap: 3
sound_radius_monster: 3
sound_radius_stone: 3
sound_radius_player: 3
sound_radius_hammer: 3
sound_radius_sneak: 1
sound_radius_walk: 2
sound_radius_run: 4
sound_golem_idle_radius: 0
# sound radius from hits with different weapon types
sound_radius_blunt: 4
sound_radius_pierce: 3
sound_radius_slash: 2
# The extra tiles of sound for a strong hit
# like a running spear.
sound_radius_extra: 1

freeze_trap_radius: 3
push_stun_turns: 3

# draw numeric overlay of diagonal offsets
overlay_directions: false
# draw player FOV in green tiles
overlay_player_fov: false
overlay_floodfill: false

fov_radius_monster: 4
fov_radius_player: 4
dampen_blocked_tile: 3
dampen_short_wall: 1
dampen_tall_wall: 2

# how far to move cursor when shift is held
cursor_fast_move_dist: 3

# delay before a key is repeated (seconds)
repeat_delay: 0.35

# whether to write out a map distribution file
write_map_distribution: false

# print each key that is pressed
print_key_log: false

recording: true

# golem beam visual duration in frames
beam_duration: 5

# draw arrows on tiles to indicate entity facing direction
draw_directional_arrow: false

# Stun durations for weapons
stun_turns_blunt: 6
stun_turns_pierce: 4
stun_turns_slash: 4
stun_turns_extra: 2

# alpha value used when rendering an entity ghost
ghost_alpha: 125

# particle effect settings
particle_duration: 4.0
max_particles: 40

attack_animation_speed: 40.0
cursor_fade_seconds: 0.25

# Whether or not to print messages
minimal_output: false

# Whether or not to save the game between turns and load it on startup.
# When the player loses, the game is delete.
save_load: true

# Debug option for drawing a line from the player to the cursor.
cursor_line: false

# Debug option to display positions that effect FoV blocking between the player
# and the cursor. These are the positions that where fog or other effects will
# effect LoS.
blocking_positions: true

# Number of tiles that a smoke bomb reduces the FoV
smoke_bomb_fov_block: 2

# Number of turns before smoke dissipates
smoke_turns: 6

# Magification of a thrown looking glass
looking_glass_magnify_amount: 2

hp_render_duration: 20

<<<<<<< HEAD
x_offset_buttons: 150
y_offset_buttons: 250
x_spacing_buttons: 1000
y_spacing_buttons: 350
x_scale_buttons: 6.0
y_scale_buttons: 2.0
=======
move_tiles_sneak: 1
move_tiles_walk: 1
move_tiles_run: 2
>>>>>>> 75e75504
<|MERGE_RESOLUTION|>--- conflicted
+++ resolved
@@ -284,15 +284,13 @@
 
 hp_render_duration: 20
 
-<<<<<<< HEAD
 x_offset_buttons: 150
 y_offset_buttons: 250
 x_spacing_buttons: 1000
 y_spacing_buttons: 350
 x_scale_buttons: 6.0
 y_scale_buttons: 2.0
-=======
+
 move_tiles_sneak: 1
 move_tiles_walk: 1
-move_tiles_run: 2
->>>>>>> 75e75504
+move_tiles_run: 2