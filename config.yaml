---
color_dark_brown:
  r: 30
  g: 25
  b: 15
  a: 255
color_medium_brown:
  r: 110
  g: 90
  b: 80
  a: 255
color_light_green:
  r: 110
  g: 180
  b: 32
  a: 255
color_tile_blue_light:
  r: 4
  g: 30
  b: 50
  a: 255
color_tile_blue_dark:
  r: 2
  g: 17
  b: 35
  a: 255
color_light_brown:
  r: 158
  g: 134
  b: 100
  a: 255
color_ice_blue:
  r: 0
  g: 128
  b: 255
  a: 255
color_dark_blue:
  r: 0
  g: 0
  b: 64
  a: 255
color_very_dark_blue:
  r: 1
  g: 10
  b: 18
  a: 255
color_orange:
  r: 217
  g: 54
  b: 0
  a: 255
color_red:
  r: 102
  g: 0
  b: 0
  a: 255
color_medium_grey:
  r: 40
  g: 40
  b: 40
  a: 255
color_mint_green:
  r: 146
  g: 197
  b: 127
  a: 255
color_blueish_grey:
  r: 45
  g: 45
  b: 65
  a: 255
color_pink:
  r: 210
  g: 137
  b: 154
  a: 255
color_rose_red:
  r: 104
  g: 43
  b: 58
  a: 255
color_light_orange:
  r: 246
  g: 148
  b: 12
  a: 255
color_bone_white:
  r: 24
  g: 226
  b: 183
  a: 255
color_warm_grey:
  r: 99
  g: 95
  b: 82
  a: 255
color_soft_green:
  r: 172
  g: 216
  b: 172
  a: 255
color_light_grey:
  r: 132
  g: 132
  b: 132
  a: 255
color_console:
  r: 0x76
  g: 0x30
  b: 0
  a: 200
load_map_file_every_frame: false
tile_noise_scaler: 4.0
highlight_player_move: 226
highlight_alpha_attack: 25
sound_alpha: 86
grid_alpha: 8
grid_alpha_visible: 80
grid_alpha_overlay: 150
## Valid values for map_load
# FromFile(filename): load from map.xp file
# FromVaultFile(filename): load a given vault as the level
# TestWall: test map for checking wall interactions
# TestRandom: test random generation
# TestMap: test map for unit tests
# Random: generated map, not currently working
# Empty: empty map, used in unit tests 
# TestCorner: test map with corners of different types
# TestPlayer: test map for player interactions
# ProcGen: procedurally generated map, given a filename in resources/procgen
map_load: #TestVaults
    ProcGen: "map1.yaml"
#VaultFile: "vaults/Vaults - Vault25.csv"
#FromFile: "maps.txt"
map_file: map.xp
idle_speed: 5
draw_mouse_line: false
draw_star_path: false
frame_rate: 25
item_throw_speed: 30.0
key_speed: 5.0
player_attack_speed: 2.0
player_attack_hammer_speed: 1.0
player_vault_sprite_speed: 2.0
player_vault_move_speed: 2.0
sound_timeout: 0.5
yell_radius: 4
swap_radius: 4
fog_of_war: true
player_health: 3
explored_alpha: 150
sound_rubble_radius: 1
sound_grass_radius: 1
sound_radius_crushed: 3
sound_radius_attack: 3
sound_radius_trap: 3
sound_radius_monster: 3
sound_radius_stone: 3
sound_radius_player: 3
sound_radius_hammer: 3
freeze_trap_radius: 3
push_stun_turns: 3
overlay_directions: false
overlay_player_fov: false
overlay_fov_alg: false
overlay_floodfill: false
fov_radius_monster: 4
fov_radius_player: 4
console_max_height: 400
console_speed: 1.0
sound_radius_sneak: 1
sound_radius_walk: 2
sound_radius_run: 3
dampen_blocked_tile: 3
dampen_short_wall: 1
dampen_tall_wall: 2
take_screenshot: false
show_info: true
use_cursor: true
<<<<<<< HEAD

# delay before a key is repeated (seconds)
repeat_delay: 0.5

# whether to write out a map distribution file
=======
repeat_delay: 0.35
>>>>>>> 763c01af
write_map_distribution: true<|MERGE_RESOLUTION|>--- conflicted
+++ resolved
@@ -177,13 +177,9 @@
 take_screenshot: false
 show_info: true
 use_cursor: true
-<<<<<<< HEAD
 
 # delay before a key is repeated (seconds)
-repeat_delay: 0.5
+repeat_delay: 0.35
 
 # whether to write out a map distribution file
-=======
-repeat_delay: 0.35
->>>>>>> 763c01af
 write_map_distribution: true