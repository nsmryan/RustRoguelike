use std::fs::File;
use std::io::Read;

use crate::types::*;
use crate::map::*;


use serde_derive::*;
use serde_yaml;


#[derive(Clone, Debug, Serialize, Deserialize, Default)]
pub struct Config {
    pub color_dark_brown: Color,
    pub color_medium_brown: Color,
    pub color_light_green: Color,
    pub color_tile_blue_light: Color,
    pub color_tile_blue_dark: Color,
    pub color_light_brown: Color,
    pub color_ice_blue: Color,
    pub color_dark_blue: Color,
    pub color_very_dark_blue: Color,    
    pub color_orange: Color,
    pub color_red: Color,
    pub color_light_red: Color,
    pub color_medium_grey: Color,
    pub color_mint_green: Color,
    pub color_blueish_grey: Color,
    pub color_pink: Color,
    pub color_rose_red: Color,
    pub color_light_orange: Color,
    pub color_bone_white: Color,
    pub color_warm_grey: Color,
    pub color_soft_green: Color,
    pub color_light_grey: Color,
    pub color_shadow: Color,
    pub load_map_file_every_frame: bool,
    pub tile_noise_scaler: f64,
    pub highlight_player_move: u8,
    pub highlight_alpha_attack: u8,
    pub sound_alpha: u8,
    pub grid_alpha: u8,
    pub grid_alpha_visible: u8,
    pub grid_alpha_overlay: u8,
    pub map_load: MapLoadConfig,
    pub map_file: String,
    pub idle_speed: f32,
    pub grass_idle_speed: f32,
    pub frame_rate: usize,
    pub item_throw_speed: f32,
    pub key_speed: f32,
    pub player_attack_speed: f32,
    pub player_attack_hammer_speed: f32,
    pub player_vault_sprite_speed: f32,
    pub player_vault_move_speed: f32,
    pub sound_timeout: f32,
    pub yell_radius: usize,
    pub swap_radius: usize,
    pub ping_sound_radius: usize,
    pub fog_of_war: bool,
    pub player_health: i32,
    pub player_energy: u32,
    pub explored_alpha: u8,
    pub fov_edge_alpha: u8,
    pub sound_rubble_radius: usize,
    pub sound_golem_idle_radius: usize,
    pub sound_grass_radius: usize,
    pub sound_radius_crushed: usize,
    pub sound_radius_attack: usize,
    pub sound_radius_trap: usize,
    pub sound_radius_monster: usize,
    pub sound_radius_stone: usize,
    pub sound_radius_player: usize,
    pub sound_radius_hammer: usize,
    pub sound_radius_blunt: usize,
    pub sound_radius_pierce: usize,
    pub sound_radius_slash: usize,
    pub sound_radius_extra: usize,
    pub freeze_trap_radius: usize,
    pub push_stun_turns: usize,
    pub stun_turns_blunt: usize,
    pub stun_turns_pierce: usize,
    pub stun_turns_slash: usize,
    pub stun_turns_extra: usize,
    pub overlay_directions: bool,
    pub overlay_player_fov: bool,
    pub overlay_floodfill: bool,
    pub fov_radius_monster: i32,
    pub fov_radius_player: i32,
    pub sound_radius_sneak: usize,
    pub sound_radius_walk: usize,
    pub sound_radius_run: usize,
    pub dampen_blocked_tile: i32,
    pub dampen_short_wall: i32,
    pub dampen_tall_wall: i32,
    pub cursor_fast_move_dist: i32,
    pub repeat_delay: f32,
    pub write_map_distribution: bool,
    pub print_key_log: bool,
    pub recording: bool,
    pub fire_speed: f32,
    pub beam_duration: usize,
    pub draw_directional_arrow: bool,
    pub ghost_alpha: u8,
    pub particle_duration: f32,
    pub max_particles: usize,
    pub attack_animation_speed: f32,
    pub cursor_fade_seconds: f32,
    pub cursor_alpha: u8,
    pub save_load: bool,
    pub minimal_output: bool,
    pub cursor_line: bool,
    pub blocking_positions: bool,
    pub smoke_bomb_fov_block: usize,
    pub smoke_turns: usize,
    pub looking_glass_magnify_amount: usize,
    pub hp_render_duration: usize,
<<<<<<< HEAD
    pub x_offset_buttons: i32,
    pub y_offset_buttons: i32,
    pub x_spacing_buttons: i32,
    pub y_spacing_buttons: i32,
    pub x_scale_buttons: f32,
    pub y_scale_buttons: f32,
=======
    pub move_tiles_sneak: usize,
    pub move_tiles_walk: usize,
    pub move_tiles_run: usize,
>>>>>>> 75e75504
}

impl Config {
    pub fn from_file(file_name: &str) -> Config {
        let mut file =
            File::open(file_name).expect(&format!("Could not open/parse config file {}", file_name));
        let mut config_string = String::new();
        file.read_to_string(&mut config_string)
            .expect(&format!("Could not read contents of {}", file_name));

        let config = serde_yaml::from_str(&config_string).expect(&format!("Could not parse {} file!", file_name));

        return config
    }
}
<|MERGE_RESOLUTION|>--- conflicted
+++ resolved
@@ -115,18 +115,15 @@
     pub smoke_turns: usize,
     pub looking_glass_magnify_amount: usize,
     pub hp_render_duration: usize,
-<<<<<<< HEAD
     pub x_offset_buttons: i32,
     pub y_offset_buttons: i32,
     pub x_spacing_buttons: i32,
     pub y_spacing_buttons: i32,
     pub x_scale_buttons: f32,
     pub y_scale_buttons: f32,
-=======
     pub move_tiles_sneak: usize,
     pub move_tiles_walk: usize,
     pub move_tiles_run: usize,
->>>>>>> 75e75504
 }
 
 impl Config {
