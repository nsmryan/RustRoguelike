--- conflicted
+++ resolved
@@ -87,12 +87,9 @@
     pub cursor_long: i32,
     pub repeat_delay: f32,
     pub write_map_distribution: bool,
-<<<<<<< HEAD
     pub print_key_log: bool,
     pub idle_animations: bool,
-=======
     pub recording: bool,
->>>>>>> 9bbbcb67
 }
 
 impl Config {
