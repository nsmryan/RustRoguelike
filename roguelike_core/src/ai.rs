use std::fmt;

use serde::{Serialize, Deserialize};

use crate::constants::*;
use crate::types::*;
use crate::movement::*;
use crate::messaging::*;
use crate::utils::*;
use crate::config::Config;
<<<<<<< HEAD
use crate::map::{BlockedType};
=======
use crate::map::Wall;
>>>>>>> 9bbbcb67


#[derive(Clone, Copy, Debug, PartialEq, Serialize, Deserialize)]
pub enum Ai {
    Basic,
}

#[derive(Clone, Copy, Debug, PartialEq, Serialize, Deserialize)]
pub enum Behavior {
    Idle,
    Investigating(Pos),
    Attacking(EntityId),
}

impl fmt::Display for Behavior {
    fn fmt(&self, f: &mut fmt::Formatter) -> fmt::Result {
        match self {
            Behavior::Idle => write!(f, "idle"),
            Behavior::Investigating(pos) => write!(f, "investigating {} {}", pos.x, pos.y),
            Behavior::Attacking(entity_id) => write!(f, "attacking {}", entity_id),
        }
    }
}

impl Default for Behavior {
    fn default() -> Behavior {
        return Behavior::Idle;
    }
}

impl Behavior {
    pub fn description(&self) -> String {
        match self {
            Behavior::Idle => "idle".to_string(),
            Behavior::Investigating(_position) => "investigating".to_string(),
            Behavior::Attacking(_obj_id) => "attacking".to_string(),
        }
    }

    pub fn is_aware(&self) -> bool {
        return matches!(self, Behavior::Attacking(_));
    }
}

// TODO StateChange will likely have to attempt another ai_take_turn
pub fn ai_take_turn(monster_id: EntityId,
                    data: &mut GameData,
                    config: &Config,
                    msg_log: &mut MsgLog) {
    if data.entities.status[&monster_id].alive {
        match data.entities.ai.get(&monster_id) {
            Some(Ai::Basic) => {
                basic_ai_take_turn(monster_id, data, msg_log, config);
            }

            None => {
                panic!("AI didn't have an ai entry!");
            }
        }
    }
}

pub fn basic_ai_take_turn(monster_id: EntityId,
                          data: &mut GameData,
                          msg_log: &mut MsgLog,
                          config: &Config) {
    let monster_pos = data.entities.pos[&monster_id];

    if data.map.is_within_bounds(monster_pos) {
        if data.entities.status[&monster_id].frozen == 0 {
            match data.entities.behavior[&monster_id] {
                Behavior::Idle => {
                    ai_idle(monster_id, data, msg_log, config);
                }

                Behavior::Investigating(target_pos) => {
                    ai_investigate(target_pos, monster_id, data, msg_log, config);
                }

                Behavior::Attacking(object_id) => {
                    ai_attack(monster_id, object_id, data, msg_log);
                }
            }
        }
    }
}

pub fn ai_attack(monster_id: EntityId,
                 target_id: EntityId,
                 data: &mut GameData,
                 msg_log: &mut MsgLog) {
    let target_pos = data.entities.pos[&target_id];

    // we need to turn towards the target first, so the
    // rest of the processing is done in the AIAttack message
    msg_log.log(Msg::FaceTowards(monster_id, target_pos));
    msg_log.log(Msg::AiAttack(monster_id));
}

pub fn ai_idle(monster_id: EntityId,
               data: &mut GameData,
               msg_log: &mut MsgLog,
               config: &Config) {
    let player_id = data.find_by_name(EntityName::Player).unwrap();

    if ai_is_in_fov(monster_id, player_id, data, config) {
        let player_pos = data.entities.pos[&player_id];
        msg_log.log(Msg::FaceTowards(monster_id, player_pos));
        msg_log.log(Msg::StateChange(monster_id, Behavior::Attacking(player_id)));
    } else if let Some(Message::Attack(entity_id)) = data.entities.was_attacked(monster_id) {
        let entity_pos = data.entities.pos[&entity_id];
        msg_log.log(Msg::FaceTowards(monster_id, entity_pos));
        msg_log.log(Msg::StateChange(monster_id, Behavior::Attacking(entity_id)));
    } else if let Some(Message::Sound(entity_id, sound_pos)) = data.entities.heard_sound(monster_id) {
        let is_player = entity_id == player_id;

        let needs_investigation = is_player;

        if needs_investigation {
            msg_log.log(Msg::FaceTowards(monster_id, sound_pos));
            msg_log.log(Msg::StateChange(monster_id, Behavior::Investigating(sound_pos)));
        }
    }
}

pub fn ai_investigate(target_pos: Pos, 
                      monster_id: EntityId,
                      data: &mut GameData,
                      msg_log: &mut MsgLog,
                      config: &Config) {
    let player_id = data.find_by_name(EntityName::Player).unwrap();

    let monster_pos = data.entities.pos[&monster_id];

    let player_in_fov = ai_is_in_fov(monster_id, player_id, data, config);

    if player_in_fov {
        //let fov_path_clear = data.map.path_blocked_fov(monster_pos, player_pos).is_none();
        let player_pos = data.entities.pos[&player_id];
        msg_log.log(Msg::FaceTowards(monster_id, player_pos));
        msg_log.log(Msg::StateChange(monster_id, Behavior::Attacking(player_id)));
    } else { // the monster can't see the player
        if let Some(Message::Sound(_entity_id, pos)) = data.entities.heard_sound(monster_id) {
            msg_log.log(Msg::StateChange(monster_id, Behavior::Investigating(pos)));
        } else {
            if target_pos == monster_pos { 
                // monster reached their target position
                data.entities.took_turn[&monster_id] = true;
                msg_log.log(Msg::StateChange(monster_id, Behavior::Idle));
            } else {
                // if the monster has not reached its target, move towards the target.
                let must_reach = false;
                let pos_offset = ai_take_astar_step(monster_id, target_pos, must_reach, &data);
                let move_pos = add_pos(monster_pos, pos_offset);

                let direction = Direction::from_positions(monster_pos, move_pos).unwrap();
                msg_log.log(Msg::TryMove(monster_id, direction, 1, MoveMode::Walk));
            }
        }
    }
}

pub fn ai_pos_that_hit_target(monster_id: EntityId,
                              target_id: EntityId,
                              data: &mut GameData,
                              config: &Config) -> Vec<Pos> {
    let mut potential_move_targets = Vec::new();

    let target_pos = data.entities.pos[&target_id];
    let monster_pos = data.entities.pos[&monster_id];

    // check all movement options in case one lets us hit the target
    let attack = data.entities.attack[&monster_id];
    let direction = data.entities.direction[&monster_id];
    for move_action in Direction::move_actions() {
        for attack_offset in attack.attacks_with_reach(&move_action) {
            let attackable_pos = add_pos(target_pos, attack_offset);

            if attackable_pos == monster_pos ||
               !data.map.is_within_bounds(attackable_pos) {
                continue;
            }

            data.entities.set_pos(monster_id, attackable_pos);
            data.entities.face(monster_id, target_pos);
            let can_hit = ai_can_hit_target(data, monster_id, target_pos, &attack, config).is_some();

            if can_hit {
                potential_move_targets.push(attackable_pos);
            }
        }
    }
    data.entities.set_pos(monster_id, monster_pos);
    data.entities.direction[&monster_id] = direction;

    return potential_move_targets;
}

pub fn ai_fov_cost(monster_id: EntityId,
                   check_pos: Pos,
                   target_pos: Pos,
                   data: &mut GameData,
                   config: &Config) -> usize {
    let monster_pos = data.entities.pos[&monster_id];

    // the fov_cost is added in if the next move would leave the target's FOV
    data.entities.set_pos(monster_id, check_pos);
    let cur_dir = data.entities.direction[&monster_id];
    data.entities.face(monster_id, target_pos);
    let cost =
        if data.pos_in_fov(monster_id, target_pos, config) {
             NOT_IN_FOV_COST
        } else {
            0
        };
    data.entities.direction[&monster_id] = cur_dir;
    data.entities.set_pos(monster_id, monster_pos);

    return cost;
}

pub fn ai_target_pos_cost(monster_id: EntityId,
                          target_id: EntityId,
                          check_pos: Pos,
                          lowest_cost: usize,
                          data: &mut GameData,
                          config: &Config) -> Option<(usize, Pos)> {
    let monster_pos = data.entities.pos[&monster_id];
    let target_pos = data.entities.pos[&target_id];
    let movement = data.entities.movement[&monster_id];

    let mut cost: usize = 0;

    cost += ai_fov_cost(monster_id, check_pos, target_pos, data, config);

    // if the current cost is already higher then the lowest cost found so far,
    // there is no reason to consider this path
    if cost > lowest_cost {
        return None;
    }
    // if the current cost (FOV cost), plus distance (the shortest possible path)
    // if *already* more then the best path so far, this cannot possibly be the best
    // path to take, so skip it
    if cost + distance(monster_pos, check_pos) as usize > lowest_cost {
        return None;
    }

    let must_reach = true;
    let traps_block = true;
    let path = data.path_between(monster_pos, check_pos, movement, must_reach, traps_block, None);

    // paths contain the starting square, so less than 2 is no path at all
    if path.len() < 2 {
        return None;
    }

    cost += path.len();

    let next_pos = path[1];

    return Some((cost, next_pos));
}

pub fn ai_attempt_step(monster_id: EntityId, new_pos: Pos, data: &GameData) -> Option<Pos> {
    let monster_pos = data.entities.pos[&monster_id];

    let pos_offset = ai_take_astar_step(monster_id, new_pos, true, &data);

    let step_pos;
    if pos_mag(pos_offset) > 0 {
        step_pos = Some(add_pos(monster_pos, pos_offset));
    } else {
        step_pos = None;
    }

    return step_pos;
}


pub fn ai_can_hit_target(data: &mut GameData,
                         monster_id: EntityId,
                         target_pos: Pos,
                         reach: &Reach,
                         config: &Config) -> Option<Pos> {
    let mut hit_pos = None;
    let monster_pos = data.entities.pos[&monster_id];

    // don't allow hitting from the same tile...
    if target_pos == monster_pos {
        return None;
    }

    // we don't use ai_is_in_fov here because the other checks already
    // cover blocked movement.
    let within_fov = data.pos_in_fov(monster_id, target_pos, config);

    let traps_block = false;

    // both clear_path_up_to and path_blocked_move are used here because
    // clear_path_up_to checks for entities, not including the target pos
    // which contains the player, while path_blocked_move only checks the map
    // up to and including the player pos.
    let clear_path = data.clear_path_up_to(monster_pos, target_pos, traps_block);
    // TODO issue #248 indicates that hitting should not be restricted by inter-tile walls.
    //let clear_map = data.map.path_blocked_move(monster_pos, target_pos).is_none();

    //if within_fov && clear_path && clear_map {
    if within_fov && clear_path {
        // get all locations they can hit
        let positions: Vec<Pos> = reach.reachables(monster_pos);

        // look through attack positions, in case one hits the target
        for pos in positions {
            if target_pos == pos {
                hit_pos = Some(pos);
                break;
            }
        }
    }

    return hit_pos;
}

pub fn ai_move_to_attack_pos(monster_id: EntityId,
                             target_id: EntityId,
                             data: &mut GameData,
                             config: &Config) -> Option<Pos> {
    let monster_pos = data.entities.pos[&monster_id];

    let old_dir = data.entities.direction[&monster_id];

    let mut new_pos = monster_pos;

    let mut potential_move_targets = ai_pos_that_hit_target(monster_id, target_id, data, config);

    // sort by distance to monster to we consider closer positions first, allowing us to
    // skip far away paths we won't take anyway.
    sort_by_distance_to(monster_pos, &mut potential_move_targets);
    let potential_move_targets = potential_move_targets;

    // path_solutions contains the path length, the amount of turning (absolute value), and the
    // next position to go to for this solution.
    let mut path_solutions: Vec<((usize, i32), Pos)> = Vec::new();

    // look through all potential positions for the shortest path
    let mut lowest_cost = std::usize::MAX;
    for target in potential_move_targets {
        let maybe_cost = ai_target_pos_cost(monster_id, target_id, target, lowest_cost, data, config);

        if let Some((cost, next_pos)) = maybe_cost {
            let turn_dir = data.entities.face_to(monster_id, next_pos);
            let turn_amount = old_dir.turn_amount(turn_dir);

            path_solutions.push(((cost, turn_amount.abs()), next_pos));

            lowest_cost = std::cmp::min(lowest_cost, cost);
        }
    }

    // if there is a solution, get the best one and use it
    if let Some(best_sol) = path_solutions.iter().min_by(|a, b| a.0.partial_cmp(&b.0).unwrap()) {
        new_pos = best_sol.1;
    }

    // step towards the closest location that lets us hit the target
    let maybe_pos = ai_attempt_step(monster_id, new_pos, &data);
    return maybe_pos;
}

// NOTE perhaps this should be merged into is_in_fov?
pub fn ai_is_in_fov(monster_id: EntityId, target_id: EntityId, data: &mut GameData, config: &Config) -> bool {
    let monster_pos = data.entities.pos[&monster_id];
    let target_pos = data.entities.pos[&target_id];

    let within_fov = data.pos_in_fov(monster_id, target_pos, config);
    let move_blocked = data.map.path_blocked_move(monster_pos, target_pos);

    if within_fov && move_blocked.is_some() {
        let move_blocked = move_blocked.unwrap();
        let blocked_by_short_wall = move_blocked.wall_type == Wall::ShortWall;
        let target_stance = data.entities.stance[&target_id];

<<<<<<< HEAD
    data.entities.face(monster_id, target_pos);


    let can_hit_target =
        ai_can_hit_target(data, monster_id, target_pos, &attack_reach, config);

    if data.entities.is_dead(target_id) {
        // if AI target is no longer alive
        turn = Action::StateChange(Behavior::Investigating(target_pos));
    } else if let Some(hit_pos) = can_hit_target {
        // can hit their target, so just attack them
        turn = Action::Attack(hit_pos);
    } else if !data.is_in_fov(monster_id, target_pos, config) {
        // path to target is blocked by a wall- investigate the last known position
        turn = Action::StateChange(Behavior::Investigating(target_pos));
    } else {
        // can see target, but can't hit them. try to move to a position where we can hit them
        turn = ai_move_to_attack_pos(monster_id, target_id, old_dir, data, config);
    }

    return turn;
}

pub fn ai_idle(monster_id: EntityId,
               data: &mut GameData,
               config: &Config) -> Action {
    let player_id = data.find_by_name(EntityName::Player).unwrap();
    let player_pos = data.entities.pos[&player_id];

    let mut turn = Action::none();

    if data.is_in_fov(monster_id, player_pos, config) {
        data.entities.face(monster_id, player_pos);
        turn = Action::StateChange(Behavior::Attacking(player_id));
    } else if let Some(Message::Attack(entity_id)) = data.entities.was_attacked(monster_id) {
        data.entities.face(monster_id, player_pos);
        turn = Action::StateChange(Behavior::Attacking(entity_id));
    } else if let Some(Message::Sound(entity_id, sound_pos)) = data.entities.heard_sound(monster_id) {
        let is_player = entity_id == player_id;

        let needs_investigation = is_player;

        // only investigate if the monster can't see the tile, or if they can but it contains the
        // player.
        if needs_investigation {
            data.entities.face(monster_id, sound_pos);
            turn = Action::StateChange(Behavior::Investigating(sound_pos));
        }
    }

    return turn;
}

pub fn ai_investigate(target_pos: Pos, 
                      monster_id: EntityId,
                      data: &mut GameData,
                      config: &Config) -> Action {
    let player_id = data.find_by_name(EntityName::Player).unwrap();

    let player_pos = data.entities.pos[&player_id];
    let monster_pos = data.entities.pos[&monster_id];

    let mut turn: Action;

    // if the player is in FOV, and not blocked by a wall, face the player
    if data.map.path_blocked_fov(monster_pos, player_pos).is_none() {
        data.entities.face(monster_id, player_pos);
    }
               
    let in_fov = data.is_in_fov(monster_id, player_pos, config);

    if in_fov {
        data.entities.face(monster_id, player_pos);
        turn = Action::StateChange(Behavior::Attacking(player_id));
    } else { // the monster can't see the player
        if let Some(Message::Sound(_entity_id, pos)) = data.entities.heard_sound(monster_id) {
            turn = Action::StateChange(Behavior::Investigating(pos));
        } else {
            if target_pos == monster_pos { 
                // if the monster reached its target then go back to being idle
                turn = Action::StateChange(Behavior::Idle);
            } else {
                // if the monster has not reached its target, move towards the target.
                let must_reach = false;
                let pos_offset = ai_take_astar_step(monster_id, target_pos, must_reach, &data);

                let movement = Movement::move_to(add_pos(monster_pos, pos_offset), MoveType::Move);
                turn = Action::Move(movement.typ, movement.pos);
            }
        }
    }

    // if the monster moved, but didn't go anywhere, they stop investigating
    if let Action::Move(_typ, move_pos) = turn {
        if move_pos == monster_pos {
            // NOTE this causes monster to give up whenever they can't reach their goal.
            // the problem is that this might happen in a long corridor, for example, where
            // you might want them to keep trying for a while in case there is a monster
            // in front of them.
            turn = Action::StateChange(Behavior::Idle);
        }
    }

    return turn;
}

fn ai_can_hit_target(data: &mut GameData,
                     monster_id: EntityId,
                     target_pos: Pos,
                     reach: &Reach,
                     config: &Config) -> Option<Pos> {
    let mut hit_pos = None;
    let monster_pos = data.entities.pos[&monster_id];

    // don't allow hitting from the same tile...
    if target_pos == monster_pos {
        return None;
    }

    let within_fov = data.is_in_fov(monster_id, target_pos, config);

    let traps_block = false;

    // both clear_path_up_to and path_blocked_move are used here because
    // clear_path_up_to checks for entities, not including the target pos
    // which contains the player, while path_blocked_move only checks the map
    // up to and including the player pos.
    let clear_path = data.clear_path_up_to(monster_pos, target_pos, traps_block);
    //let clear_map = data.map.path_blocked_move(monster_pos, target_pos).is_none();
    let clear_map = data.map.path_blocked(monster_pos, target_pos, BlockedType::Fov).is_none();

    if within_fov && clear_path && clear_map {
        // get all locations they can hit
        let positions: Vec<Pos> = reach.reachables(monster_pos);

        // look through attack positions, in case one hits the target
        for pos in positions {
            if target_pos == pos {
                hit_pos = Some(pos);
                break;
            }
        }
=======
        return blocked_by_short_wall && target_stance != Stance::Crouching;
    } else {
        return within_fov;
>>>>>>> 9bbbcb67
    }
}

fn ai_astar_cost(_start: Pos, _prev: Pos, next: Pos, data: &GameData) -> Option<i32> {
    let mut cost = Some(1);

    // check for an armed trap in the list of entities on this tile
    for entity_id in data.has_entities(next) {
        if data.entities.trap.get(&entity_id).is_some() &&
           data.entities.armed.get(&entity_id) == Some(&true) {
               // NOTE determined randomly. could be infinite, or smaller?
               cost = None;
        }
    }

    return cost;
}

fn ai_astar_step(monster_id: EntityId,
                 target_pos: Pos,
                 must_reach: bool,
                 data: &GameData) -> Vec<Pos> {
    let reach = data.entities.movement[&monster_id];
    let monster_pos = data.entities.pos[&monster_id];

    let traps_block = true;

    let path = data.path_between(monster_pos, target_pos, reach, must_reach, traps_block, Some(ai_astar_cost));

    return path;
}

fn ai_take_astar_step(monster_id: EntityId,
                      target_pos: Pos,
                      must_reach: bool,
                      data: &GameData) -> Pos {
    let path = ai_astar_step(monster_id, target_pos, must_reach, data);

    if path.len() > 1 {
        let monster_pos = data.entities.pos[&monster_id];
        return step_towards(monster_pos, path[1]);
    } else {
        return Pos::new(0, 0);
    }
}
<|MERGE_RESOLUTION|>--- conflicted
+++ resolved
@@ -8,11 +8,8 @@
 use crate::messaging::*;
 use crate::utils::*;
 use crate::config::Config;
-<<<<<<< HEAD
 use crate::map::{BlockedType};
-=======
 use crate::map::Wall;
->>>>>>> 9bbbcb67
 
 
 #[derive(Clone, Copy, Debug, PartialEq, Serialize, Deserialize)]
@@ -395,154 +392,9 @@
         let blocked_by_short_wall = move_blocked.wall_type == Wall::ShortWall;
         let target_stance = data.entities.stance[&target_id];
 
-<<<<<<< HEAD
-    data.entities.face(monster_id, target_pos);
-
-
-    let can_hit_target =
-        ai_can_hit_target(data, monster_id, target_pos, &attack_reach, config);
-
-    if data.entities.is_dead(target_id) {
-        // if AI target is no longer alive
-        turn = Action::StateChange(Behavior::Investigating(target_pos));
-    } else if let Some(hit_pos) = can_hit_target {
-        // can hit their target, so just attack them
-        turn = Action::Attack(hit_pos);
-    } else if !data.is_in_fov(monster_id, target_pos, config) {
-        // path to target is blocked by a wall- investigate the last known position
-        turn = Action::StateChange(Behavior::Investigating(target_pos));
-    } else {
-        // can see target, but can't hit them. try to move to a position where we can hit them
-        turn = ai_move_to_attack_pos(monster_id, target_id, old_dir, data, config);
-    }
-
-    return turn;
-}
-
-pub fn ai_idle(monster_id: EntityId,
-               data: &mut GameData,
-               config: &Config) -> Action {
-    let player_id = data.find_by_name(EntityName::Player).unwrap();
-    let player_pos = data.entities.pos[&player_id];
-
-    let mut turn = Action::none();
-
-    if data.is_in_fov(monster_id, player_pos, config) {
-        data.entities.face(monster_id, player_pos);
-        turn = Action::StateChange(Behavior::Attacking(player_id));
-    } else if let Some(Message::Attack(entity_id)) = data.entities.was_attacked(monster_id) {
-        data.entities.face(monster_id, player_pos);
-        turn = Action::StateChange(Behavior::Attacking(entity_id));
-    } else if let Some(Message::Sound(entity_id, sound_pos)) = data.entities.heard_sound(monster_id) {
-        let is_player = entity_id == player_id;
-
-        let needs_investigation = is_player;
-
-        // only investigate if the monster can't see the tile, or if they can but it contains the
-        // player.
-        if needs_investigation {
-            data.entities.face(monster_id, sound_pos);
-            turn = Action::StateChange(Behavior::Investigating(sound_pos));
-        }
-    }
-
-    return turn;
-}
-
-pub fn ai_investigate(target_pos: Pos, 
-                      monster_id: EntityId,
-                      data: &mut GameData,
-                      config: &Config) -> Action {
-    let player_id = data.find_by_name(EntityName::Player).unwrap();
-
-    let player_pos = data.entities.pos[&player_id];
-    let monster_pos = data.entities.pos[&monster_id];
-
-    let mut turn: Action;
-
-    // if the player is in FOV, and not blocked by a wall, face the player
-    if data.map.path_blocked_fov(monster_pos, player_pos).is_none() {
-        data.entities.face(monster_id, player_pos);
-    }
-               
-    let in_fov = data.is_in_fov(monster_id, player_pos, config);
-
-    if in_fov {
-        data.entities.face(monster_id, player_pos);
-        turn = Action::StateChange(Behavior::Attacking(player_id));
-    } else { // the monster can't see the player
-        if let Some(Message::Sound(_entity_id, pos)) = data.entities.heard_sound(monster_id) {
-            turn = Action::StateChange(Behavior::Investigating(pos));
-        } else {
-            if target_pos == monster_pos { 
-                // if the monster reached its target then go back to being idle
-                turn = Action::StateChange(Behavior::Idle);
-            } else {
-                // if the monster has not reached its target, move towards the target.
-                let must_reach = false;
-                let pos_offset = ai_take_astar_step(monster_id, target_pos, must_reach, &data);
-
-                let movement = Movement::move_to(add_pos(monster_pos, pos_offset), MoveType::Move);
-                turn = Action::Move(movement.typ, movement.pos);
-            }
-        }
-    }
-
-    // if the monster moved, but didn't go anywhere, they stop investigating
-    if let Action::Move(_typ, move_pos) = turn {
-        if move_pos == monster_pos {
-            // NOTE this causes monster to give up whenever they can't reach their goal.
-            // the problem is that this might happen in a long corridor, for example, where
-            // you might want them to keep trying for a while in case there is a monster
-            // in front of them.
-            turn = Action::StateChange(Behavior::Idle);
-        }
-    }
-
-    return turn;
-}
-
-fn ai_can_hit_target(data: &mut GameData,
-                     monster_id: EntityId,
-                     target_pos: Pos,
-                     reach: &Reach,
-                     config: &Config) -> Option<Pos> {
-    let mut hit_pos = None;
-    let monster_pos = data.entities.pos[&monster_id];
-
-    // don't allow hitting from the same tile...
-    if target_pos == monster_pos {
-        return None;
-    }
-
-    let within_fov = data.is_in_fov(monster_id, target_pos, config);
-
-    let traps_block = false;
-
-    // both clear_path_up_to and path_blocked_move are used here because
-    // clear_path_up_to checks for entities, not including the target pos
-    // which contains the player, while path_blocked_move only checks the map
-    // up to and including the player pos.
-    let clear_path = data.clear_path_up_to(monster_pos, target_pos, traps_block);
-    //let clear_map = data.map.path_blocked_move(monster_pos, target_pos).is_none();
-    let clear_map = data.map.path_blocked(monster_pos, target_pos, BlockedType::Fov).is_none();
-
-    if within_fov && clear_path && clear_map {
-        // get all locations they can hit
-        let positions: Vec<Pos> = reach.reachables(monster_pos);
-
-        // look through attack positions, in case one hits the target
-        for pos in positions {
-            if target_pos == pos {
-                hit_pos = Some(pos);
-                break;
-            }
-        }
-=======
         return blocked_by_short_wall && target_stance != Stance::Crouching;
     } else {
         return within_fov;
->>>>>>> 9bbbcb67
     }
 }
 
